--- conflicted
+++ resolved
@@ -94,19 +94,13 @@
             self.add_edge(atom1_idx, atom2_idx)
 
     def _node_match(self, host, pattern):
-<<<<<<< HEAD
-=======
         """ Determine if two graph nodes are equal """
->>>>>>> 9a4fec2c
         atom_expr = pattern['atom'].children[0]
         atom = host['atom']
         return self._atom_expr_matches(atom_expr, atom)
 
     def _atom_expr_matches(self, atom_expr, atom):
-<<<<<<< HEAD
-=======
         """ Helper function for evaluating SMARTS string expressions """
->>>>>>> 9a4fec2c
         if atom_expr.data == 'not_expression':
             return not self._atom_expr_matches(atom_expr.children[0], atom)
         elif atom_expr.data in ('and_expression', 'weak_and_expression'):
@@ -126,10 +120,7 @@
 
     @staticmethod
     def _atom_id_matches(atom_id, atom, typemap):
-<<<<<<< HEAD
-=======
         """ Helper func for comparing atomic indices, symbols, neighbors, rings """
->>>>>>> 9a4fec2c
         atomic_num = atom.element.atomic_number
         if atom_id.data == 'atomic_num':
             return atomic_num == int(atom_id.children[0])
@@ -143,27 +134,15 @@
         elif atom_id.data == 'has_label':
             label = atom_id.children[0][1:]  # Strip the % sign from the beginning.
             return label in typemap[atom.index]['whitelist']
-<<<<<<< HEAD
-            #return label in atom.whitelist
-=======
->>>>>>> 9a4fec2c
         elif atom_id.data == 'neighbor_count':
             return len(atom.bond_partners) == int(atom_id.children[0])
         elif atom_id.data == 'ring_size':
             cycle_len = int(atom_id.children[0])
-<<<<<<< HEAD
-            #for cycle in atom.cycles:
-=======
->>>>>>> 9a4fec2c
             for cycle in typemap[atom.index]['cycles']:
                 if len(cycle) == cycle_len:
                     return True
             return False
         elif atom_id.data == 'ring_count':
-<<<<<<< HEAD
-            #n_cycles = len(atom.cycles)
-=======
->>>>>>> 9a4fec2c
             n_cycles = len(typemap[atom.index]['cycles'])
             if n_cycles == int(atom_id.children[0]):
                 return True
@@ -199,12 +178,8 @@
 
         if self._graph_matcher is None:
             atom = nx.get_node_attributes(self, name='atom')[0]
-<<<<<<< HEAD
-            if len(list(atom.find_data('atom_symbol'))) == 1 and not list(atom.find_data('not_expression')):
-=======
             if len(list(atom.find_data('atom_symbol'))) == 1 and \
                         not list(atom.find_data('not_expression')):
->>>>>>> 9a4fec2c
                 try:
                     element = next(atom.find_data('atom_symbol')).children[0]
                 except IndexError:
@@ -234,10 +209,7 @@
 
 
 class SMARTSMatcher(isomorphism.vf2userfunc.GraphMatcher):
-<<<<<<< HEAD
-=======
     """ Inherits and implements VF2 for a SMARTSGraph"""
->>>>>>> 9a4fec2c
     def __init__(self, G1, G2, node_match, element, typemap):
         super(SMARTSMatcher, self).__init__(G1, G2, node_match)
         self.element = element
@@ -340,11 +312,6 @@
 def _prepare_atoms(topology, typemap, compute_cycles=False):
     """Compute cycles and add white-/blacklists to atoms."""
     atom1 = next(topology.atoms())
-<<<<<<< HEAD
-    #has_whitelists = hasattr(atom1, 'whitelist')
-    #has_cycles = hasattr(atom1, 'cycles')
-=======
->>>>>>> 9a4fec2c
     has_whitelists = 'whitelist' in typemap[atom1.index]
     has_cycles = 'cycles' in typemap[atom1.index]
     compute_cycles = compute_cycles and not has_cycles
@@ -352,16 +319,8 @@
     if compute_cycles or not has_whitelists:
         for atom in topology.atoms():
             if compute_cycles:
-<<<<<<< HEAD
-                #atom.cycles = set()
                 typemap[atom.index]['cycles'] = set()
             if not has_whitelists:
-                #atom.whitelist = set()
-                #atom.blacklist = set()
-=======
-                typemap[atom.index]['cycles'] = set()
-            if not has_whitelists:
->>>>>>> 9a4fec2c
                 typemap[atom.index]['whitelist'] = set()
                 typemap[atom.index]['blacklist'] = set()
 
@@ -372,8 +331,4 @@
         all_cycles = _find_chordless_cycles(bond_graph, max_cycle_size=8)
         for atom, cycles in zip(bond_graph.nodes, all_cycles):
             for cycle in cycles:
-<<<<<<< HEAD
-                #atom.cycles.add(tuple(cycle))
-=======
->>>>>>> 9a4fec2c
                 typemap[atom.index]['cycles'].add(tuple(cycle))