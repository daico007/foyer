from collections import OrderedDict, defaultdict
import itertools

import networkx as nx
from networkx.algorithms import isomorphism
import parmed as pmd
import parmed.periodic_table as pt

import gmso
from foyer.smarts import SMARTS

class SMARTSGraph(nx.Graph):
    """A graph representation of a SMARTS pattern.

    Attributes
    ----------
    smarts_string : str
        The SMARTS string outlined in the force field
    parser : foyer.smarts.SMARTS
        The parser whose grammar rules convert the SMARTSstring 
        into the AST
    name : str
    overrides : set
        Rules or SMARTSGraph over which this SMARTSGraph takes precedence

    Other Parameters
    ----------
    args
    kwargs

    Attributes
    ----------
    graph_matcher : smarts_graph.SMARTSMatcher
        implementation of VF2 that handles subgraph matching
    """
    # Because the first atom in a SMARTS string is always the one we want to
    # type, the graph's nodes needs to be ordered.

    def __init__(self, smarts_string, parser=None, name=None, overrides=None,
                typemap=None,
                 *args, **kwargs):
        super(SMARTSGraph, self).__init__(*args, **kwargs)

        self.smarts_string = smarts_string
        self.name = name
        self.overrides = overrides
        self.typemap = typemap

        if parser is None:
            self.ast = SMARTS().parse(smarts_string)
        else:
            self.ast = parser.parse(smarts_string)

        self._atom_indices = OrderedDict()
        self._add_nodes()
        self._add_edges(self.ast)
        self._add_label_edges()
        self._graph_matcher = None

    def _add_nodes(self):
        """Add all atoms in the SMARTS string as nodes in the graph."""
        for n, atom in enumerate([x for x in self.ast.iter_subtrees_topdown() if x.data == 'atom']):
            self.add_node(n, atom=atom)
            self._atom_indices[id(atom)] = n

    def _add_edges(self, ast_node, trunk=None):
        """"Add all bonds in the SMARTS string as edges in the graph."""
        atom_indices = self._atom_indices
        for ast_child in ast_node.children:
            if ast_child.data == 'atom':
                atom_idx = atom_indices[id(ast_child)]
                if trunk is not None:
                    trunk_idx = atom_indices[id(trunk)]
                    self.add_edge(atom_idx, trunk_idx)
                trunk = ast_child
            elif ast_child.data == 'branch':
                self._add_edges(ast_child, trunk)

    def _add_label_edges(self):
        """Add edges between all atoms with the same atom_label in rings."""
        # We need each individual label and atoms with multiple ring labels
        # would yield e.g. the string '12' so split those up.
        label_digits = defaultdict(list)
        for node, attr in self.nodes(data=True):
            atom = attr["atom"]
            for label in atom.find_data("atom_label"):
                digits = list(label.children[0])
                for digit in digits:
                    label_digits[digit].append(atom)

        for label, (atom1, atom2) in label_digits.items():
            atom1_idx = self._atom_indices[id(atom1)]
            atom2_idx = self._atom_indices[id(atom2)]
            self.add_edge(atom1_idx, atom2_idx)

    def _node_match(self, host, pattern):
        """ Determine if two graph nodes are equal """
        atom_expr = pattern['atom'].children[0]
        return self._atom_expr_matches(atom_expr, host)

    def _atom_expr_matches(self, atom_expr, atom):
        """ Helper function for evaluating SMARTS string expressions """
        if atom_expr.data == 'not_expression':
            return not self._atom_expr_matches(atom_expr.children[0], atom)
        elif atom_expr.data in ('and_expression', 'weak_and_expression'):
            return (self._atom_expr_matches(atom_expr.children[0], atom) and
                    self._atom_expr_matches(atom_expr.children[1], atom))
        elif atom_expr.data == 'or_expression':
            return (self._atom_expr_matches(atom_expr.children[0], atom) or
                    self._atom_expr_matches(atom_expr.children[1], atom))
        elif atom_expr.data == 'atom_id':
            return self._atom_id_matches(atom_expr.children[0], atom, self.typemap)
        elif atom_expr.data == 'atom_symbol':
            return self._atom_id_matches(atom_expr, atom, self.typemap)
        else:
            raise TypeError('Expected atom_id, atom_symbol, and_expression, '
                            'or_expression, or not_expression. '
                            'Got {}'.format(atom_expr.data))

    @staticmethod
    def _atom_id_matches(atom_id, atom, typemap):
        """ Helper func for comparing atomic indices, symbols, neighbors, rings """
<<<<<<< HEAD
        atomic_num = atom['atomic_number']
        if atom_id.data == 'atomic_num':
            return atomic_num == int(atom_id.children[0])
        elif atom_id.data == 'atom_symbol':
            if str(atom_id.children[0]) == '*':
                return True
            elif str(atom_id.children[0]).startswith('_'):
                # Store non-element elements in .name
                return atom['name'] == str(atom_id.children[0])
            else:
                return atomic_num == pt.AtomicNum[str(atom_id.children[0])]
        elif atom_id.data == 'has_label':
            label = atom_id.children[0][1:]  # Strip the % sign from the beginning.
            return label in typemap[atom['idx']]['whitelist']
        elif atom_id.data == 'neighbor_count':
            return atom['n_bond_partners'] == int(atom_id.children[0])
        elif atom_id.data == 'ring_size':
            cycle_len = int(atom_id.children[0])
            for cycle in typemap[atom['idx']]['cycles']:
                if len(cycle) == cycle_len:
                    return True
            return False
        elif atom_id.data == 'ring_count':
            n_cycles = len(typemap[atom['idx']]['cycles'])
            if n_cycles == int(atom_id.children[0]):
                return True
            return False
        elif atom_id.data == 'matches_string':
            raise NotImplementedError('matches_string is not yet implemented')

    def find_matches(self, structure, typemap):
=======
        if isinstance(atom, pmd.Atom):
            atomic_num = atom.element
            if atom_id.data == 'atomic_num':
                return atomic_num == int(atom_id.children[0])
            elif atom_id.data == 'atom_symbol':
                if str(atom_id.children[0]) == '*':
                    return True
                elif str(atom_id.children[0]).startswith('_'):
                    # Store non-element elements in .name
                    return atom.name == str(atom_id.children[0])
                else:
                    return atomic_num == pt.AtomicNum[str(atom_id.children[0])]
            elif atom_id.data == 'has_label':
                label = atom_id.children[0][1:]  # Strip the % sign from the beginning.
                return label in typemap[atom.idx]['whitelist']
            elif atom_id.data == 'neighbor_count':
                return len(atom.bond_partners) == int(atom_id.children[0])
            elif atom_id.data == 'ring_size':
                cycle_len = int(atom_id.children[0])
                for cycle in typemap[atom.idx]['cycles']:
                    if len(cycle) == cycle_len:
                        return True
                return False
            elif atom_id.data == 'ring_count':
                n_cycles = len(typemap[atom.idx]['cycles'])
                if n_cycles == int(atom_id.children[0]):
                    return True
                return False
            elif atom_id.data == 'matches_string':
                raise NotImplementedError('matches_string is not yet implemented')

        elif isinstance(atom, gmso.abc.abstract_site.Site):
            topology = typemap['topology']
            if atom.element:
                atomic_num = atom.element.atomic_number
                atomic_symbol = atom.element.symbol
            else:
                atomic_num = None
                atomic_symbol = None

            if atom_id.data == 'atomic_num':
                return atomic_num == int(atom_id.children[0])
            elif atom_id.data == 'atom_symbol':
                if str(atom_id.children[0]) == '*':
                    return True
                elif not atom.element:
                # Handle nonelement (assumed carried in name)
                # May redesign if change in data structure design
                    return atom.name == str(atom_id.children[0])
                else:
                    return atomic_symbol == str(atom_id.children[0])
            elif atom_id.data == 'has_label':
                label = atom_id.children[0][1:] # Strip the % sign from the beginning
                return label in typemap[topology.get_index(atom)]['whitelist']
            elif atom_id.data == 'neighbor_count':
            # Site.neighbors have not been implemented yet
                topology = typemap['topology']
                neighbors = set()
                for bond in topology.bonds:
                    if atom in bond.connection_members:
                        neighbors.add(bond)
                return len(neighbors) == int(atom_id.children[0])
            elif atom_id.data == 'ring_size':
                cycle_len = int(atom_id.children[0])
                for cycle in typemap[topology.get_index(atom)]['cycles']:
                    if len(cycle) == cycle_len:
                        return True
                return False
            elif atom_id.data == 'ring_count':
                n_cycles = len(typemap[atom]['cycles'])
                if n_cycles == int(atom_id.children[0]):
                    return True
                return False
            elif atom_id.data == 'matches_string':
                raise NotImplementedError('matches_string is not yet implemented')

    def find_matches(self, topology, typemap):
>>>>>>> 07c32982
        """Return sets of atoms that match this SMARTS pattern in a topology.

        Parameters
        ----------
        topology : parmed.Structure or gmso.Topology
            The target Topology that is being typed
        typemap : dict
            The target typemap being used/edited

        Notes:
        ------
        When this function gets used in atomtyper.py, we actively modify the
        white- and blacklists of the atoms in `topology` after finding a match.
        This means that between every successive call of
        `subgraph_isomorphisms_iter()`, the topology against which we are
        matching may have actually changed. Currently, we take advantage of this
        behavior in some edges cases (e.g. see `test_hexa_coordinated` in
        `test_smarts.py`).

        """
        # Note: Needs to be updated in sync with the grammar in `smarts.py`.
<<<<<<< HEAD
        ring_tokens = ['ring_size', 'ring_count']
        has_ring_rules = any(list(self.ast.find_data(token))
                             for token in ring_tokens)
        _prepare_atoms(structure, typemap, compute_cycles=has_ring_rules)

        top_graph = nx.Graph()
        top_graph.add_nodes_from(((
            a.idx, {'idx': a.idx,
                    'n_bond_partners': len(a.bond_partners),
                    'atomic_number': a.element,
                    'name': a.name})
            for a in structure.atoms)
        )
        top_graph.add_edges_from(((b.atom1.idx, b.atom2.idx)
                                  for b in structure.bonds))

        if self._graph_matcher is None:
            atom = nx.get_node_attributes(self, name='atom')[0]
            if len(list(atom.find_data('atom_symbol'))) == 1 and \
                        not list(atom.find_data('not_expression')):
                try:
                    element = next(atom.find_data('atom_symbol')).children[0]
                except IndexError:
=======
        if isinstance(topology, pmd.Structure):
            ring_tokens = ['ring_size', 'ring_count']
            has_ring_rules = any(list(self.ast.find_data(token))
                                 for token in ring_tokens)
            _prepare_atoms(topology, typemap, compute_cycles=has_ring_rules)

            top_graph = nx.Graph()
            top_graph.add_nodes_from(((a.idx, {'atom': a})
                                      for a in topology.atoms))
            top_graph.add_edges_from(((b.atom1.idx, b.atom2.idx)
                                      for b in topology.bonds))

            if self._graph_matcher is None:
                atom = nx.get_node_attributes(self, name='atom')[0]
                if len(list(atom.find_data('atom_symbol'))) == 1 and \
                            not list(atom.find_data('not_expression')):
>>>>>>> 07c32982
                    try:
                        element = next(atom.find_data('atom_symbol')).children[0]
                    except IndexError:
                        try:
                            atomic_num = next(atom.find_data('atomic_num')).children[0]
                            element = pt.Element[int(atomic_num)]
                        except IndexError:
                            element = None
                else:
                    element = None
                self._graph_matcher = SMARTSMatcher(top_graph, self,
                                                    node_match=self._node_match,
                                                    element=element,
                                                    typemap=typemap)

            matched_atoms = set()
            for mapping in self._graph_matcher.subgraph_isomorphisms_iter():
                mapping = {node_id: atom_id for atom_id, node_id in mapping.items()}
                # The first node in the smarts graph always corresponds to the atom
                # that we are trying to match.
                atom_index = mapping[0]
                # Don't yield duplicate matches found via matching the pattern in a
                # different order.
                if atom_index not in matched_atoms:
                    matched_atoms.add(atom_index)
                    yield atom_index

        elif isinstance(topology, gmso.Topology):
            ring_tokens = ['ring_size', 'ring_count']
            has_ring_rules = any(list(self.ast.find_data(token))
                                 for token in ring_tokens)
            _prepare_atoms(topology, typemap, compute_cycles=has_ring_rules)

            top_graph = nx.Graph()
            top_graph.add_nodes_from(((topology.get_index(a), {'atom': a})
                                      for a in topology.sites))
            top_graph.add_edges_from((
                        (topology.get_index(b.connection_members[0]),
                        topology.get_index(b.connection_members[1]))
                                      for b in topology.bonds))

            if self._graph_matcher is None:
                atom = nx.get_node_attributes(self, name='atom')[0]
                if len(list(atom.find_data('atom_symbol'))) == 1 and \
                            not list(atom.find_data('not_expression')):
                    try:
                        element = next(atom.find_data('atom_symbol')).children[0]
                    except IndexError:
                        try:
                            atomic_num = next(atom.find_data('atomic_num')).children[0]
                            element = pt.Element[int(atomic_num)]
                        except IndexError:
                            element = None
                else:
                    element = None
                self._graph_matcher = SMARTSMatcher(top_graph, self,
                                                    node_match=self._node_match,
                                                    element=element,
                                                    typemap=typemap)

            matched_atoms = set()
            for mapping in self._graph_matcher.subgraph_isomorphisms_iter():
                mapping = {node_id: atom_id for atom_id, node_id in mapping.items()}
                # The first node in the smarts graph always corresponds to the atom
                # that we are trying to match.
                site = mapping[0]
                # Don't yield duplicate matches found via matching the pattern in a
                # different order.
                if site not in matched_atoms:
                    matched_atoms.add(site)
                    yield site


class SMARTSMatcher(isomorphism.vf2userfunc.GraphMatcher):
    """ Inherits and implements VF2 for a SMARTSGraph"""
    def __init__(self, G1, G2, node_match, element, typemap):
        super(SMARTSMatcher, self).__init__(G1, G2, node_match)
        self.element = element
        # TODO: Parse out nodes containing other elements (see git history)
        self.valid_nodes = G1.nodes()

    def candidate_pairs_iter(self):
        """Iterator over candidate pairs of nodes in G1 and G2."""
        # All computations are done using the current state!
        G2_nodes = self.G2_nodes

        # First we compute the inout-terminal sets.
        T1_inout = set(self.inout_1.keys()) - set(self.core_1.keys())
        T2_inout = set(self.inout_2.keys()) - set(self.core_2.keys())

        # If T1_inout and T2_inout are both nonempty.
        # P(s) = T1_inout x {min T2_inout}
        if T1_inout and T2_inout:
            for node in T1_inout:
                yield node, min(T2_inout)
        else:
            # First we determine the candidate node for G2
            other_node = min(G2_nodes - set(self.core_2))
            host_nodes = self.valid_nodes if other_node == 0 else self.G1.nodes()
            for node in host_nodes:
                if node not in self.core_1:
                    yield node, other_node

        # For all other cases, we don't have any candidate pairs.


def _find_chordless_cycles(bond_graph, max_cycle_size):
    """Find all chordless cycles (i.e. rings) in the bond graph

    Traverses the bond graph to determine all cycles (i.e. rings) each
    atom is contained within. Algorithm has been adapted from:
    https://stackoverflow.com/questions/4022662/find-all-chordless-cycles-in-an-undirected-graph/4028855#4028855
    """
    cycles = [[] for _ in bond_graph.nodes]

    '''
    For all nodes we need to find the cycles that they are included within.
    '''
    for i, node in enumerate(bond_graph.nodes):
        neighbors = list(bond_graph.neighbors(node))
        pairs = list(itertools.combinations(neighbors, 2))
        '''
        Loop over all pairs of neighbors of the node. We will see if a ring
        exists that includes these branches.
        '''
        for pair in pairs:
            '''
            We need to store all node sequences that could be rings. We will
            update this as we traverse the graph.
            '''
            connected = False
            possible_rings = []

            last_node = pair[0]
            ring = [last_node, node, pair[1]]
            possible_rings.append(ring)

            if bond_graph.has_edge(last_node, pair[1]):
                cycles[i].append(ring)
                connected = True

            while not connected:
                '''
                Branch and create a new list of possible rings
                '''
                new_possible_rings = []
                for possible_ring in possible_rings:
                    next_neighbors = list(bond_graph.neighbors(possible_ring[-1]))
                    for next_neighbor in next_neighbors:
                        if next_neighbor != possible_ring[-2]:
                            new_possible_rings.append(possible_ring + \
                                                      [next_neighbor])
                possible_rings = new_possible_rings

                for possible_ring in possible_rings:
                    if bond_graph.has_edge(possible_ring[-1], last_node):
                        if any([bond_graph.has_edge(possible_ring[-1], 
                                internal_node)
                                for internal_node in possible_ring[1:-2]]):
                            pass
                        else:
                            cycles[i].append(possible_ring)
                            connected = True

                if not possible_rings or len(possible_rings[0]) == max_cycle_size:
                    break

    return cycles


def _prepare_atoms(topology, typemap, compute_cycles=False):
    """Compute cycles and add white-/blacklists to atoms."""
    if isinstance(topology, pmd.Structure):
        atom1 = topology.atoms[0]#next(topology.atoms())
        has_whitelists = 'whitelist' in typemap[atom1.idx]
        has_cycles = 'cycles' in typemap[atom1.idx]
        compute_cycles = compute_cycles and not has_cycles

        if compute_cycles or not has_whitelists:
            for atom in topology.atoms:
                if compute_cycles:
                    typemap[atom.idx]['cycles'] = set()
                if not has_whitelists:
                    typemap[atom.idx]['whitelist'] = set()
                    typemap[atom.idx]['blacklist'] = set()

        if compute_cycles:
            bond_graph = nx.Graph()
            bond_graph.add_nodes_from(topology.atoms)
            bond_graph.add_edges_from([(b.atom1, b.atom2) for b in topology.bonds])
            all_cycles = _find_chordless_cycles(bond_graph, max_cycle_size=8)
            for atom, cycles in zip(bond_graph.nodes, all_cycles):
                for cycle in cycles:
                    typemap[atom.idx]['cycles'].add(tuple(cycle))

    if isinstance(topology, gmso.Topology):
        site1 = topology.sites[0]#next(topology.atoms())
        has_whitelists = 'whitelist' in typemap[topology.get_index(site1)]
        has_cycles = 'cycles' in typemap[topology.get_index(site1)]
        compute_cycles = compute_cycles and not has_cycles

        if compute_cycles or not has_whitelists:
            for site in topology.sites:
                if compute_cycles:
                    typemap[topology.get_index(site)]['cycles'] = set()
                if not has_whitelists:
                    typemap[topology.get_index(site)]['whitelist'] = set()
                    typemap[topology.get_index(site)]['blacklist'] = set()

        if compute_cycles:
            bond_graph = nx.Graph()
            bond_graph.add_nodes_from(topology.sites)
            bond_graph.add_edges_from([(b.connection_members[0],
                                        b.connection_members[1])
                                        for b in topology.bonds])
            all_cycles = _find_chordless_cycles(bond_graph, max_cycle_size=8)
            for site, cycles in zip(bond_graph.nodes, all_cycles):
                for cycle in cycles:
                    typemap[site]['cycles'].add(tuple(cycle))<|MERGE_RESOLUTION|>--- conflicted
+++ resolved
@@ -119,8 +119,11 @@
 
     @staticmethod
     def _atom_id_matches(atom_id, atom, typemap):
-        """ Helper func for comparing atomic indices, symbols, neighbors, rings """
-<<<<<<< HEAD
+        """ Helper func for comparing atomic indices, symbols, neighbors, rings 
+
+        atom_id is the AST-parsed rule (smarts expression)
+        atom is the networkx node containing information for a particular atom in the topology
+        """
         atomic_num = atom['atomic_number']
         if atom_id.data == 'atomic_num':
             return atomic_num == int(atom_id.children[0])
@@ -151,86 +154,7 @@
         elif atom_id.data == 'matches_string':
             raise NotImplementedError('matches_string is not yet implemented')
 
-    def find_matches(self, structure, typemap):
-=======
-        if isinstance(atom, pmd.Atom):
-            atomic_num = atom.element
-            if atom_id.data == 'atomic_num':
-                return atomic_num == int(atom_id.children[0])
-            elif atom_id.data == 'atom_symbol':
-                if str(atom_id.children[0]) == '*':
-                    return True
-                elif str(atom_id.children[0]).startswith('_'):
-                    # Store non-element elements in .name
-                    return atom.name == str(atom_id.children[0])
-                else:
-                    return atomic_num == pt.AtomicNum[str(atom_id.children[0])]
-            elif atom_id.data == 'has_label':
-                label = atom_id.children[0][1:]  # Strip the % sign from the beginning.
-                return label in typemap[atom.idx]['whitelist']
-            elif atom_id.data == 'neighbor_count':
-                return len(atom.bond_partners) == int(atom_id.children[0])
-            elif atom_id.data == 'ring_size':
-                cycle_len = int(atom_id.children[0])
-                for cycle in typemap[atom.idx]['cycles']:
-                    if len(cycle) == cycle_len:
-                        return True
-                return False
-            elif atom_id.data == 'ring_count':
-                n_cycles = len(typemap[atom.idx]['cycles'])
-                if n_cycles == int(atom_id.children[0]):
-                    return True
-                return False
-            elif atom_id.data == 'matches_string':
-                raise NotImplementedError('matches_string is not yet implemented')
-
-        elif isinstance(atom, gmso.abc.abstract_site.Site):
-            topology = typemap['topology']
-            if atom.element:
-                atomic_num = atom.element.atomic_number
-                atomic_symbol = atom.element.symbol
-            else:
-                atomic_num = None
-                atomic_symbol = None
-
-            if atom_id.data == 'atomic_num':
-                return atomic_num == int(atom_id.children[0])
-            elif atom_id.data == 'atom_symbol':
-                if str(atom_id.children[0]) == '*':
-                    return True
-                elif not atom.element:
-                # Handle nonelement (assumed carried in name)
-                # May redesign if change in data structure design
-                    return atom.name == str(atom_id.children[0])
-                else:
-                    return atomic_symbol == str(atom_id.children[0])
-            elif atom_id.data == 'has_label':
-                label = atom_id.children[0][1:] # Strip the % sign from the beginning
-                return label in typemap[topology.get_index(atom)]['whitelist']
-            elif atom_id.data == 'neighbor_count':
-            # Site.neighbors have not been implemented yet
-                topology = typemap['topology']
-                neighbors = set()
-                for bond in topology.bonds:
-                    if atom in bond.connection_members:
-                        neighbors.add(bond)
-                return len(neighbors) == int(atom_id.children[0])
-            elif atom_id.data == 'ring_size':
-                cycle_len = int(atom_id.children[0])
-                for cycle in typemap[topology.get_index(atom)]['cycles']:
-                    if len(cycle) == cycle_len:
-                        return True
-                return False
-            elif atom_id.data == 'ring_count':
-                n_cycles = len(typemap[atom]['cycles'])
-                if n_cycles == int(atom_id.children[0]):
-                    return True
-                return False
-            elif atom_id.data == 'matches_string':
-                raise NotImplementedError('matches_string is not yet implemented')
-
     def find_matches(self, topology, typemap):
->>>>>>> 07c32982
         """Return sets of atoms that match this SMARTS pattern in a topology.
 
         Parameters
@@ -252,22 +176,35 @@
 
         """
         # Note: Needs to be updated in sync with the grammar in `smarts.py`.
-<<<<<<< HEAD
         ring_tokens = ['ring_size', 'ring_count']
         has_ring_rules = any(list(self.ast.find_data(token))
                              for token in ring_tokens)
-        _prepare_atoms(structure, typemap, compute_cycles=has_ring_rules)
+        _prepare_atoms(topology, typemap, compute_cycles=has_ring_rules)
 
         top_graph = nx.Graph()
-        top_graph.add_nodes_from(((
-            a.idx, {'idx': a.idx,
-                    'n_bond_partners': len(a.bond_partners),
-                    'atomic_number': a.element,
-                    'name': a.name})
-            for a in structure.atoms)
-        )
-        top_graph.add_edges_from(((b.atom1.idx, b.atom2.idx)
-                                  for b in structure.bonds))
+        if isinstance(topology, pmd.Structure):
+            top_graph.add_nodes_from(((
+                a.idx, {'idx': a.idx,
+                        'n_bond_partners': len(a.bond_partners),
+                        'atomic_number': a.element,
+                        'name': a.name})
+                for a in topology.atoms)
+            )
+            top_graph.add_edges_from(((b.atom1.idx, b.atom2.idx)
+                                    for b in topology.bonds))
+
+        elif isinstance(topology, gmso.Topology):
+            top_graph.add_nodes_from(((
+                topology.get_index(a), {'idx': topology.get_index(a),
+                                        'n_bond_partners': len([b for b in a.connections 
+                                                                if isinstance(b, gmso.Bond)]),
+                                        'atomic_number': a.element.atomic_number if a.element else None,
+                                        'name': a.element.symbol if a.element else None})
+                for a in topology.sites))
+            top_graph.add_edges_from((
+                        (topology.get_index(b.connection_members[0]),
+                        topology.get_index(b.connection_members[1]))
+                                        for b in topology.bonds))
 
         if self._graph_matcher is None:
             atom = nx.get_node_attributes(self, name='atom')[0]
@@ -276,95 +213,30 @@
                 try:
                     element = next(atom.find_data('atom_symbol')).children[0]
                 except IndexError:
-=======
-        if isinstance(topology, pmd.Structure):
-            ring_tokens = ['ring_size', 'ring_count']
-            has_ring_rules = any(list(self.ast.find_data(token))
-                                 for token in ring_tokens)
-            _prepare_atoms(topology, typemap, compute_cycles=has_ring_rules)
-
-            top_graph = nx.Graph()
-            top_graph.add_nodes_from(((a.idx, {'atom': a})
-                                      for a in topology.atoms))
-            top_graph.add_edges_from(((b.atom1.idx, b.atom2.idx)
-                                      for b in topology.bonds))
-
-            if self._graph_matcher is None:
-                atom = nx.get_node_attributes(self, name='atom')[0]
-                if len(list(atom.find_data('atom_symbol'))) == 1 and \
-                            not list(atom.find_data('not_expression')):
->>>>>>> 07c32982
                     try:
-                        element = next(atom.find_data('atom_symbol')).children[0]
+                        atomic_num = next(atom.find_data('atomic_num')).children[0]
+                        element = pt.Element[int(atomic_num)]
                     except IndexError:
-                        try:
-                            atomic_num = next(atom.find_data('atomic_num')).children[0]
-                            element = pt.Element[int(atomic_num)]
-                        except IndexError:
-                            element = None
-                else:
-                    element = None
-                self._graph_matcher = SMARTSMatcher(top_graph, self,
-                                                    node_match=self._node_match,
-                                                    element=element,
-                                                    typemap=typemap)
-
-            matched_atoms = set()
-            for mapping in self._graph_matcher.subgraph_isomorphisms_iter():
-                mapping = {node_id: atom_id for atom_id, node_id in mapping.items()}
-                # The first node in the smarts graph always corresponds to the atom
-                # that we are trying to match.
-                atom_index = mapping[0]
-                # Don't yield duplicate matches found via matching the pattern in a
-                # different order.
-                if atom_index not in matched_atoms:
-                    matched_atoms.add(atom_index)
-                    yield atom_index
-
-        elif isinstance(topology, gmso.Topology):
-            ring_tokens = ['ring_size', 'ring_count']
-            has_ring_rules = any(list(self.ast.find_data(token))
-                                 for token in ring_tokens)
-            _prepare_atoms(topology, typemap, compute_cycles=has_ring_rules)
-
-            top_graph = nx.Graph()
-            top_graph.add_nodes_from(((topology.get_index(a), {'atom': a})
-                                      for a in topology.sites))
-            top_graph.add_edges_from((
-                        (topology.get_index(b.connection_members[0]),
-                        topology.get_index(b.connection_members[1]))
-                                      for b in topology.bonds))
-
-            if self._graph_matcher is None:
-                atom = nx.get_node_attributes(self, name='atom')[0]
-                if len(list(atom.find_data('atom_symbol'))) == 1 and \
-                            not list(atom.find_data('not_expression')):
-                    try:
-                        element = next(atom.find_data('atom_symbol')).children[0]
-                    except IndexError:
-                        try:
-                            atomic_num = next(atom.find_data('atomic_num')).children[0]
-                            element = pt.Element[int(atomic_num)]
-                        except IndexError:
-                            element = None
-                else:
-                    element = None
-                self._graph_matcher = SMARTSMatcher(top_graph, self,
-                                                    node_match=self._node_match,
-                                                    element=element,
-                                                    typemap=typemap)
-
-            matched_atoms = set()
-            for mapping in self._graph_matcher.subgraph_isomorphisms_iter():
-                mapping = {node_id: atom_id for atom_id, node_id in mapping.items()}
-                # The first node in the smarts graph always corresponds to the atom
-                # that we are trying to match.
-                site = mapping[0]
-                # Don't yield duplicate matches found via matching the pattern in a
-                # different order.
-                if site not in matched_atoms:
-                    matched_atoms.add(site)
-                    yield site
+                        element = None
+            else:
+                element = None
+            self._graph_matcher = SMARTSMatcher(top_graph, self,
+                                                node_match=self._node_match,
+                                                element=element,
+                                                typemap=typemap)
+
+        matched_atoms = set()
+        for mapping in self._graph_matcher.subgraph_isomorphisms_iter():
+            mapping = {node_id: atom_id for atom_id, node_id in mapping.items()}
+            # The first node in the smarts graph always corresponds to the atom
+            # that we are trying to match.
+            atom_index = mapping[0]
+            # Don't yield duplicate matches found via matching the pattern in a
+            # different order.
+            if atom_index not in matched_atoms:
+                matched_atoms.add(atom_index)
+                yield atom_index
+
 
 
 class SMARTSMatcher(isomorphism.vf2userfunc.GraphMatcher):
